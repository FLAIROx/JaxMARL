--- conflicted
+++ resolved
@@ -22,9 +22,5 @@
 from .hanabi import Hanabi
 from .storm import InTheGrid, InTheGrid_2p, InTheMatrix
 from .coin_game import CoinGame
-<<<<<<< HEAD
 from .jaxnav import JaxNav
 from .utracking import UTracking
-=======
-from .jaxnav import JaxNav
->>>>>>> 5611552f
