--- conflicted
+++ resolved
@@ -1,4 +1,8 @@
 import os
+import time
+import copy
+import numpy as np
+
 import time
 import copy
 import numpy as np
@@ -12,9 +16,13 @@
 import distrax
 import optax
 
+import optax
+
 import hydra
 from omegaconf import DictConfig, OmegaConf
 from functools import partial
+from typing import Sequence, NamedTuple, Any, Tuple, Union, Dict
+import wandb
 from typing import Sequence, NamedTuple, Any, Tuple, Union, Dict
 import wandb
 
@@ -708,6 +716,7 @@
             if config["WANDB_MODE"] != "disabled":
 
                 def callback(metrics, original_seed, render_infos=None, model_state=None):
+                def callback(metrics, original_seed, render_infos=None, model_state=None):
                     if config.get("WANDB_LOG_ALL_SEEDS", False):
                         metrics.update(
                             {
@@ -752,10 +761,7 @@
                     # save params
                     if (
                         config.get("CHECKPOINT_INTERVAL", None) is not None
-<<<<<<< HEAD
                         and config.get("SAVE_PATH", None) is not None
-=======
->>>>>>> b6457bcc
                         and metrics["update_steps"]
                         % int(config["NUM_UPDATES"] * config["CHECKPOINT_INTERVAL"])
                         == 0
@@ -904,11 +910,15 @@
         name=f'{alg_name}_{env_name}_seed{config["SEED"]}',
     )
     
+    
     rng = jax.random.PRNGKey(config["SEED"])
     rngs = jax.random.split(rng, config["NUM_SEEDS"])
     train_jit = jax.jit(make_train(copy.deepcopy(config)))
     t0 = time.time()
+    train_jit = jax.jit(make_train(copy.deepcopy(config)))
+    t0 = time.time()
     outs = jax.vmap(train_jit)(rngs)
+    print("time taken:", time.time() - t0)
     print("time taken:", time.time() - t0)
 
     if config.get("SAVE_PATH", None) is not None:
